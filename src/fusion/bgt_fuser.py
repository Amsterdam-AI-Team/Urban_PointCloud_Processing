--- conflicted
+++ resolved
@@ -12,8 +12,7 @@
 from ..utils.las_utils import get_bbox_from_tile_code
 
 
-<<<<<<< HEAD
-class BGTFuser(DataFuser, ABC):
+class BGTFuser(AbstractFuser, ABC):
     """
     Abstract class for automatic labelling of points using BGT data.
 
@@ -38,12 +37,6 @@
 
     def __init__(self, label, bgt_file=None, bgt_folder=None,
                  file_prefix=''):
-=======
-class BGTBuildingFuser(AbstractFuser):
-    """Convenience class for loading building polygons from Dutch BGT data."""
-
-    def __init__(self, label, building_offset, bgt_file=None, bgt_folder=None):
->>>>>>> 6514be0b
         if (bgt_file is None) and (bgt_folder is None):
             print("Provide either a bgt_file or bgt_folder to load.")
             return None
@@ -167,13 +160,8 @@
         if mask is None:
             mask = np.ones((len(points),), dtype=bool)
 
-<<<<<<< HEAD
-        building_mask = []
+        building_mask = np.zeros((np.count_nonzero(mask),), dtype=bool)
         for polygon in building_polygons:
-=======
-        building_mask = np.zeros((np.count_nonzero(mask),), dtype=bool)
-        for _, polygon in building_polygons.items():
->>>>>>> 6514be0b
             # TODO if there are multiple buildings we could mask the points
             # iteratively to ignore points already labelled.
             building_with_offset = poly_offset(polygon, self.building_offset)
@@ -184,7 +172,8 @@
         label_mask = np.zeros(len(points), dtype=bool)
         label_mask[mask_indices[building_mask]] = True
 
-<<<<<<< HEAD
+        print(f'BGT building fuser => processed (label={self.label}).')
+
         return label_mask
 
 
@@ -254,8 +243,5 @@
 
         # TODO
         # How to differentiate between different types of point objects?
-=======
-        print(f'BGT building fuser => processed (label={self.label}).')
->>>>>>> 6514be0b
 
         return label_mask